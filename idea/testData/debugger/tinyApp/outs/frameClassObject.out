--- conflicted
+++ resolved
@@ -32,16 +32,8 @@
 
 // EXPRESSION: prop
 // RESULT: 1: I
-<<<<<<< HEAD
  frame    = invoke():15, A$test$1 {frameClassObject}
    this     = this = {frameClassObject.A$test$1@uniqueID}"kotlin.Function0<kotlin.Unit>"
-=======
-
-// EXPRESSION: myFun()
-// RESULT: 1: I
- frame    = invoke():16, A$test$1 {frameClassObject}
-   this     = this = {frameClassObject.A$test$1@uniqueID}kotlin.Function0<kotlin.Unit>
->>>>>>> 1c1ead04
 Disconnected from the target VM, address: '!HOST_NAME!:PORT_NAME!', transport: 'socket'
 
 Process finished with exit code 0